#!/usr/bin/env python3

# Copyright (c) Facebook, Inc. and its affiliates.
# This source code is licensed under the MIT license found in the
# LICENSE file in the root directory of this source tree.

import argparse
import random
from typing import List, Optional

import numpy as np
import torch

from habitat_baselines.common.baseline_registry import baseline_registry
from habitat_baselines.config.default import get_config


def main():
    parser = argparse.ArgumentParser()
    parser.add_argument(
        "--run-type",
        choices=["train", "eval"],
        required=True,
        help="run type of the experiment (train or eval)",
    )
    parser.add_argument(
        "--exp-configs",
        type=str,
        nargs="+",
        help="path to config yaml containing info about experiment",
    )
    parser.add_argument(
        "--opts",
        type=str,
        nargs="*",
        help="Modify config options from command line",
    )

    args = parser.parse_args()
    run_exp(**vars(args))


def run_exp(
    exp_configs: List[str], run_type: str, opts: Optional[List[str]] = None
) -> None:
    r"""Runs experiment given mode and config

    Args:
        exp_config: path to config file.
        run_type: "train" or "eval.
        opts: list of strings of additional config options.

    Returns:
        None.
    """
    config = get_config(exp_configs, opts)

<<<<<<< HEAD
    random.seed(config.habitat.seed)
    np.random.seed(config.habitat.seed)
=======
    random.seed(config.TASK_CONFIG.SEED)
    np.random.seed(config.TASK_CONFIG.SEED)
    torch.manual_seed(config.TASK_CONFIG.SEED)
>>>>>>> 6cf86df5

    trainer_init = baseline_registry.get_trainer(
        config.habitat_baselines.trainer_name
    )
    assert (
        trainer_init is not None
    ), f"{config.habitat_baselines.trainer_name} is not supported"
    trainer = trainer_init(config)

    if run_type == "train":
        trainer.train()
    elif run_type == "eval":
        trainer.eval()


if __name__ == "__main__":
    main()<|MERGE_RESOLUTION|>--- conflicted
+++ resolved
@@ -55,14 +55,9 @@
     """
     config = get_config(exp_configs, opts)
 
-<<<<<<< HEAD
     random.seed(config.habitat.seed)
     np.random.seed(config.habitat.seed)
-=======
-    random.seed(config.TASK_CONFIG.SEED)
-    np.random.seed(config.TASK_CONFIG.SEED)
-    torch.manual_seed(config.TASK_CONFIG.SEED)
->>>>>>> 6cf86df5
+    torch.seed_manual(config.habitat.seed)
 
     trainer_init = baseline_registry.get_trainer(
         config.habitat_baselines.trainer_name
