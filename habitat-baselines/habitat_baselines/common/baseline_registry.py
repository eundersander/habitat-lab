#!/usr/bin/env python3

# Copyright (c) Meta Platforms, Inc. and its affiliates.
# This source code is licensed under the MIT license found in the
# LICENSE file in the root directory of this source tree.

r"""BaselineRegistry is extended from habitat.Registry to provide
registration for trainer and policies, while keeping Registry
in habitat core intact.

Import the baseline registry object using

.. code:: py

    from habitat_baselines.common.baseline_registry import baseline_registry

Various decorators for registry different kind of classes with unique keys

-   Register a trainer: ``@baseline_registry.register_trainer``
-   Register a policy: ``@baseline_registry.register_policy``
"""

from typing import Optional

from habitat.core.registry import Registry


class BaselineRegistry(Registry):
    @classmethod
    def register_trainer(cls, to_register=None, *, name: Optional[str] = None):
        r"""Register a RL training algorithm to registry with key 'name'.

        Args:
            name: Key with which the trainer will be registered.
                If None will use the name of the class.

        """
        from habitat_baselines.common.base_trainer import BaseTrainer

        return cls._register_impl(
            "trainer", to_register, name, assert_type=BaseTrainer
        )

    @classmethod
    def get_trainer(cls, name):
        return cls._get_impl("trainer", name)

    @classmethod
    def register_policy(cls, to_register=None, *, name: Optional[str] = None):
        r"""Register a RL policy with :p:`name`.

        :param name: Key with which the policy will be registered.
            If :py:`None` will use the name of the class

        .. code:: py

            from habitat_baselines.rl.ppo.policy import Policy
            from habitat_baselines.common.baseline_registry import (
                baseline_registry
            )

            @baseline_registry.register_policy
            class MyPolicy(Policy):
                pass


            # or

            @baseline_registry.register_policy(name="MyPolicyName")
            class MyPolicy(Policy):
                pass

        """
        from habitat_baselines.rl.ppo.policy import Policy

        return cls._register_impl(
            "policy", to_register, name, assert_type=Policy
        )

    @classmethod
    def get_policy(cls, name: str):
        r"""Get the RL policy with :p:`name`."""
        return cls._get_impl("policy", name)

    @classmethod
    def register_obs_transformer(
        cls, to_register=None, *, name: Optional[str] = None
    ):
        r"""Register a Observation Transformer with :p:`name`.

        :param name: Key with which the policy will be registered.
            If :py:`None` will use the name of the class

        .. code:: py

            from habitat_baselines.common.obs_transformers import ObservationTransformer
            from habitat_baselines.common.baseline_registry import (
                baseline_registry
            )

            @baseline_registry.register_policy
            class MyObsTransformer(ObservationTransformer):
                pass


            # or

            @baseline_registry.register_policy(name="MyTransformer")
            class MyObsTransformer(ObservationTransformer):
                pass

        """
        from habitat_baselines.common.obs_transformers import (
            ObservationTransformer,
        )

        return cls._register_impl(
            "obs_transformer",
            to_register,
            name,
            assert_type=ObservationTransformer,
        )

    @classmethod
    def get_obs_transformer(cls, name: str):
        r"""Get the Observation Transformer with :p:`name`."""
        return cls._get_impl("obs_transformer", name)

    @classmethod
    def register_auxiliary_loss(
        cls, to_register=None, *, name: Optional[str] = None
    ):
        return cls._register_impl("aux_loss", to_register, name)

    @classmethod
    def get_auxiliary_loss(cls, name: str):
        return cls._get_impl("aux_loss", name)

    @classmethod
    def register_storage(cls, to_register=None, *, name: Optional[str] = None):
        """
        Registers data storage for storing data in the policy rollout in the
        trainer and then for fetching data batches for the updater.
        """

        return cls._register_impl("storage", to_register, name)

    @classmethod
    def get_storage(cls, name: str):
        return cls._get_impl("storage", name)

    @classmethod
    def register_agent_access_mgr(
        cls, to_register=None, *, name: Optional[str] = None
    ):
        """
<<<<<<< HEAD
        Registers an agent access manager for the trainer to interface with.
=======
        Registers an agent access manager for the trainer to interface with. Usage:
        ```
        @baseline_registry.register_agent_access_mgr
        class ExampleAgentAccessMgr:
            pass
        ```
        or override the name with `name`.
        ```
        @baseline_registry.register_agent_access_mgr(name="MyAgentAccessMgr")
        class ExampleAgentAccessMgr:
            pass
        ```
>>>>>>> 1622862c
        """
        from habitat_baselines.rl.ppo.agent_access_mgr import AgentAccessMgr

        return cls._register_impl(
            "agent", to_register, name, assert_type=AgentAccessMgr
        )

    @classmethod
    def get_agent_access_mgr(cls, name: str):
        return cls._get_impl("agent", name)

    @classmethod
    def register_updater(cls, to_register=None, *, name: Optional[str] = None):
        """
        Registers a policy updater.
        """

        return cls._register_impl("updater", to_register, name)

    @classmethod
    def get_updater(cls, name: str):
        return cls._get_impl("updater", name)


baseline_registry = BaselineRegistry()<|MERGE_RESOLUTION|>--- conflicted
+++ resolved
@@ -154,9 +154,6 @@
         cls, to_register=None, *, name: Optional[str] = None
     ):
         """
-<<<<<<< HEAD
-        Registers an agent access manager for the trainer to interface with.
-=======
         Registers an agent access manager for the trainer to interface with. Usage:
         ```
         @baseline_registry.register_agent_access_mgr
@@ -169,7 +166,6 @@
         class ExampleAgentAccessMgr:
             pass
         ```
->>>>>>> 1622862c
         """
         from habitat_baselines.rl.ppo.agent_access_mgr import AgentAccessMgr
 
